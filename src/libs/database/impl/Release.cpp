/*
 * Copyright (C) 2015 Emeric Poupon
 *
 * This file is part of LMS.
 *
 * LMS is free software: you can redistribute it and/or modify
 * it under the terms of the GNU General Public License as published by
 * the Free Software Foundation, either version 3 of the License, or
 * (at your option) any later version.
 *
 * LMS is distributed in the hope that it will be useful,
 * but WITHOUT ANY WARRANTY; without even the implied warranty of
 * MERCHANTABILITY or FITNESS FOR A PARTICULAR PURPOSE.  See the
 * GNU General Public License for more details.
 *
 * You should have received a copy of the GNU General Public License
 * along with LMS.  If not, see <http://www.gnu.org/licenses/>.
 */

#include "database/Release.hpp"

#include "utils/Logger.hpp"

#include "database/Artist.hpp"
#include "database/Cluster.hpp"
#include "database/Session.hpp"
#include "database/Track.hpp"
#include "database/User.hpp"
#include "SqlQuery.hpp"

namespace Database
{

Release::Release(const std::string& name, const std::optional<UUID>& MBID)
: _name {std::string(name, 0 , _maxNameLength)},
_MBID {MBID ? MBID->getAsString() : ""}
{

}

std::vector<Release::pointer>
Release::getByName(Session& session, const std::string& name)
{
	session.checkUniqueLocked();

	Wt::Dbo::collection<Release::pointer> res = session.getDboSession().find<Release>().where("name = ?").bind( std::string(name, 0, _maxNameLength) );
	return std::vector<Release::pointer>(res.begin(), res.end());
}

Release::pointer
Release::getByMBID(Session& session, const UUID& mbid)
{
	session.checkSharedLocked();

	return session.getDboSession().find<Release>().where("mbid = ?").bind(std::string {mbid.getAsString()});
}

Release::pointer
Release::getById(Session& session, IdType id)
{
	session.checkSharedLocked();

	return session.getDboSession().find<Release>().where("id = ?").bind(id);
}

Release::pointer
Release::create(Session& session, const std::string& name, const std::optional<UUID>& MBID)
{
	session.checkSharedLocked();

	Release::pointer res {session.getDboSession().add(std::make_unique<Release>(name, MBID))};
	session.getDboSession().flush();

	return res;
}

std::size_t
Release::getCount(Session& session)
{
	session.checkSharedLocked();

	Wt::Dbo::collection<pointer> releases {session.getDboSession().find<Release>()};
	return releases.size();
}

std::vector<Release::pointer>
Release::getAll(Session& session, std::optional<Range> range)
{
	session.checkSharedLocked();

	Wt::Dbo::collection<pointer> res = session.getDboSession().find<Release>()
		.offset(range ? static_cast<int>(range->offset) : -1)
		.limit(range ? static_cast<int>(range->limit) : -1)
		.orderBy("name COLLATE NOCASE");

	return std::vector<pointer>(res.begin(), res.end());
}

std::vector<IdType>
Release::getAllIds(Session& session)
{
	session.checkSharedLocked();

	Wt::Dbo::collection<IdType> res = session.getDboSession().query<IdType>("SELECT id FROM release");
	return std::vector<IdType>(res.begin(), res.end());
}

std::vector<Release::pointer>
Release::getAllOrderedByArtist(Session& session, std::optional<std::size_t> offset, std::optional<std::size_t> size)
{
	session.checkSharedLocked();

	Wt::Dbo::collection<pointer> res = session.getDboSession().query<Wt::Dbo::ptr<Release>>(
			"SELECT DISTINCT r FROM release r"
			" INNER JOIN track t ON r.id = t.release_id"
			" INNER JOIN track_artist_link t_a_l ON t_a_l.track_id = t.id"
			" INNER JOIN artist a ON t_a_l.artist_id = a.id")
		 .offset(offset ? static_cast<int>(*offset) : -1)
		 .limit(size ? static_cast<int>(*size) : -1)
		 .orderBy("a.name COLLATE NOCASE, r.name COLLATE NOCASE");

	return std::vector<pointer>(res.begin(), res.end());
}

static
Wt::Dbo::Query<Release::pointer>
getQuery(Session& session,
			const std::set<IdType>& clusterIds,
			const std::vector<std::string>& keywords)
{

	auto query {session.getDboSession().query<Release::pointer>("SELECT r from release r")};
	query.join("track t ON t.release_id = r.id");

	for (const std::string& keyword : keywords)
		query.where("r.name LIKE ?").bind("%%" + keyword + "%%");

	if (!clusterIds.empty())
	{
		std::ostringstream oss;
		oss << "r.id IN (SELECT DISTINCT r.id FROM release r"
			" INNER JOIN track t ON t.release_id = r.id"
			" INNER JOIN cluster c ON c.id = t_c.cluster_id"
			" INNER JOIN track_cluster t_c ON t_c.track_id = t.id";

		WhereClause clusterClause;
		for (const IdType clusterId : clusterIds)
		{
			clusterClause.Or(WhereClause("c.id = ?"));
			query.bind(clusterId);
		}

		oss << " " << clusterClause.get();
		oss << " GROUP BY t.id HAVING COUNT(*) = " << clusterIds.size() << ")";

		query.where(oss.str());
	}

	return query;
}

std::vector<Release::pointer>
Release::getAllRandom(Session& session, const std::set<IdType>& clusterIds, std::optional<std::size_t> size)
{
	session.checkSharedLocked();

	auto query {getQuery(session, clusterIds,{})};

	Wt::Dbo::collection<pointer> res = query
		.groupBy("r.id")
		.orderBy("RANDOM()")
		.limit(size ? static_cast<int>(*size) : -1);

	return std::vector<pointer>(res.begin(), res.end());
}

std::vector<Release::pointer>
Release::getAllOrphans(Session& session)
{
	session.checkSharedLocked();

	Wt::Dbo::collection<Release::pointer> res = session.getDboSession().query<Wt::Dbo::ptr<Release>>("select r from release r LEFT OUTER JOIN Track t ON r.id = t.release_id WHERE t.id IS NULL");

	return std::vector<pointer>(res.begin(), res.end());
}

std::vector<Release::pointer>
<<<<<<< HEAD
Release::getLastAdded(Session& session,
		std::optional<Wt::WDateTime> after,
		const std::set<IdType>& clusterIds,
		std::optional<Range> range,
		bool& moreResults)
{
	session.checkSharedLocked();

	auto query {getQuery(session, clusterIds, {})};
	if (after)
		query.where("t.file_added > ?").bind(after);

	Wt::Dbo::collection<Release::pointer> collection = query
		.orderBy("t.file_added DESC")
		.groupBy("r.id")
		.offset(range ? static_cast<int>(range->offset) : -1)
		.limit(range ? static_cast<int>(range->limit) + 1: -1);

	auto res {std::vector<pointer>(collection.begin(), collection.end())};
	if (range && res.size() == static_cast<std::size_t>(range->limit) + 1)
	{
		moreResults = true;
		res.pop_back();
	}
	else
		moreResults = false;

	return res;
=======
Release::getLastWritten(Session& session, const Wt::WDateTime& after, std::optional<std::size_t> offset, std::optional<std::size_t> limit)
{
	session.checkSharedLocked();

	Wt::Dbo::collection<Release::pointer> res = session.getDboSession().query<Release::pointer>("SELECT r from release r INNER JOIN track t ON r.id = t.release_id")
		.where("t.file_last_write > ?").bind(after)
		.groupBy("r.id")
		.orderBy("t.file_last_write DESC")
		.offset(offset ? static_cast<int>(*offset) : -1)
		.limit(limit ? static_cast<int>(*limit) : -1);
>>>>>>> e69c4038

}

std::vector<Release::pointer>
Release::getByYear(Session& session, int yearFrom, int yearTo, std::optional<std::size_t> offset, std::optional<std::size_t> limit)
{
	Wt::Dbo::collection<Release::pointer> res = session.getDboSession().query<Release::pointer>
		("SELECT DISTINCT r from release r INNER JOIN track t ON r.id = t.release_id")
		.where("t.year >= ?").bind(yearFrom)
		.where("t.year <= ?").bind(yearTo)
		.orderBy("t.year, r.name COLLATE NOCASE")
		.offset(offset ? static_cast<int>(*offset) : -1)
		.limit(limit ? static_cast<int>(*limit) : -1);

	return std::vector<pointer>(res.begin(), res.end());
}

std::vector<Release::pointer>
Release::getByClusters(Session& session, const std::set<IdType>& clusters)
{
	assert(!clusters.empty());

	session.checkSharedLocked();

	bool moreResults;
	return getByFilter(session, clusters, {}, std::nullopt, moreResults);
}

std::vector<Release::pointer>
Release::getByFilter(Session& session,
		const std::set<IdType>& clusterIds,
		const std::vector<std::string>& keywords,
		std::optional<Range> range,
		bool& moreResults)
{
	session.checkSharedLocked();

	Wt::Dbo::collection<pointer> collection = getQuery(session, clusterIds, keywords)
		.groupBy("r.id")
		.orderBy("r.name COLLATE NOCASE")
		.limit(range ? static_cast<int>(range->limit) + 1 : -1)
		.offset(range ? static_cast<int>(range->offset) : -1);

	auto res {std::vector<pointer>(collection.begin(), collection.end())};

	if (range && res.size() == static_cast<std::size_t>(range->limit) + 1)
	{
		moreResults = true;
		res.pop_back();
	}
	else
		moreResults = false;

	return res;
}

std::vector<IdType>
Release::getAllIdsWithClusters(Session& session, std::optional<std::size_t> limit)
{
	session.checkSharedLocked();

	Wt::Dbo::collection<IdType> res = session.getDboSession().query<IdType>
		("SELECT DISTINCT r.id FROM release r"
		 	" INNER JOIN track t ON t.release_id = r.id"
		 	" INNER JOIN track_cluster t_c ON t_c.track_id = t.id")
		.limit(limit ? static_cast<int>(*limit) : -1);

	return std::vector<IdType>(res.begin(), res.end());
}


std::optional<std::size_t>
Release::getTotalTrack(void) const
{
	assert(session());
	assert(IdIsValid(self()->id()));

	int res = session()->query<int>("SELECT COALESCE(MAX(total_track),0) FROM track t INNER JOIN release r ON r.id = t.release_id")
		.where("r.id = ?")
		.bind(this->id());

	return (res > 0) ? std::make_optional<std::size_t>(res) : std::nullopt;
}

std::optional<std::size_t>
Release::getTotalDisc(void) const
{
	assert(session());
	assert(IdIsValid(self()->id()));

	int res = session()->query<int>("SELECT COALESCE(MAX(total_disc),0) FROM track t INNER JOIN release r ON r.id = t.release_id")
		.where("r.id = ?")
		.bind(this->id());

	return (res > 0) ? std::make_optional<std::size_t>(res) : std::nullopt;
}

std::optional<int>
Release::getReleaseYear(bool original) const
{
	assert(session());

	const std::string field {original ? "original_year" : "year"};

	Wt::Dbo::collection<int> dates = session()->query<int>(
			std::string {"SELECT "} + "t." + field + " FROM track t INNER JOIN release r ON r.id = t.release_id")
		.where("r.id = ?")
		.groupBy(field)
		.bind(this->id());

	// various dates => no date
	if (dates.empty() || dates.size() > 1)
		return std::nullopt;

	auto date {dates.front()};

	if (date > 0)
		return date;
	else
		return std::nullopt;
}

std::optional<std::string>
Release::getCopyright() const
{
	assert(session());

	Wt::Dbo::collection<std::string> copyrights = session()->query<std::string>
		("SELECT copyright FROM track t INNER JOIN release r ON r.id = t.release_id")
		.where("r.id = ?")
		.groupBy("copyright")
		.bind(this->id());

	std::vector<std::string> values(copyrights.begin(), copyrights.end());

	// various copyrights => no copyright
	if (values.empty() || values.size() > 1 || values.front().empty())
		return std::nullopt;

	return values.front();
}

std::optional<std::string>
Release::getCopyrightURL() const
{
	assert(session());

	Wt::Dbo::collection<std::string> copyrights = session()->query<std::string>
		("SELECT copyright_url FROM track t INNER JOIN release r ON r.id = t.release_id")
		.where("r.id = ?")
		.groupBy("copyright_url")
		.bind(this->id());

	std::vector<std::string> values(copyrights.begin(), copyrights.end());

	// various copyright URLs => no copyright URL
	if (values.empty() || values.size() > 1 || values.front().empty())
		return std::nullopt;

	return values.front();
}

std::vector<Wt::Dbo::ptr<Artist>>
Release::getArtists(TrackArtistLink::Type linkType) const
{
	assert(self());
	assert(IdIsValid(self()->id()));
	assert(session());

	Wt::Dbo::collection<Wt::Dbo::ptr<Artist>> res = session()->query<Wt::Dbo::ptr<Artist>>(
			"SELECT DISTINCT a FROM artist a"
			" INNER JOIN track_artist_link t_a_l ON t_a_l.artist_id = a.id"
			" INNER JOIN track t ON t.id = t_a_l.track_id"
			" INNER JOIN release r ON r.id = t.release_id")
		.where("r.id = ?").bind(self()->id())
		.where("t_a_l.type = ?").bind(linkType);

	return std::vector<Wt::Dbo::ptr<Artist>>(res.begin(), res.end());
}

std::vector<Release::pointer>
Release::getSimilarReleases(std::optional<std::size_t> offset, std::optional<std::size_t> count) const
{
	assert(self());
	assert(IdIsValid(self()->id()));
	assert(session());

	Wt::Dbo::Query<pointer> query {session()->query<pointer>(
			"SELECT r FROM release r"
			" INNER JOIN track t ON t.release_id = r.id"
			" INNER JOIN track_cluster t_c ON t_c.track_id = t.id"
				" WHERE "
					" t_c.cluster_id IN (SELECT c.id from cluster c INNER JOIN track t ON c.id = t_c.cluster_id INNER JOIN track_cluster t_c ON t_c.track_id = t.id INNER JOIN release r ON r.id = t.release_id WHERE r.id = ?)"
					" AND r.id <> ?"
				)
		.bind(self()->id())
		.bind(self()->id())
		.groupBy("r.id")
		.orderBy("COUNT(*) DESC")
		.limit(count ? static_cast<int>(*count) : -1)
		.offset(offset ? static_cast<int>(*offset) : -1)};

	Wt::Dbo::collection<pointer> res = query;
	return std::vector<pointer>(res.begin(), res.end());
}

bool
Release::hasVariousArtists() const
{
	// TODO optimize
	return getArtists().size() > 1;
}

std::vector<Wt::Dbo::ptr<Track>>
Release::getTracks(const std::set<IdType>& clusterIds) const
{
	assert(self());
	assert(self()->id() != Wt::Dbo::dbo_traits<Release>::invalidId() );
	assert(session());

	WhereClause where;

	std::ostringstream oss;
	oss << "SELECT t FROM track t INNER JOIN release r ON t.release_id = r.id";

	if (!clusterIds.empty())
	{
		oss << " INNER JOIN cluster c ON c.id = t_c.cluster_id INNER JOIN track_cluster t_c ON t_c.track_id = t.id";

		WhereClause clusterClause;

		for (auto id : clusterIds)
			clusterClause.Or(WhereClause("c.id = ?")).bind(std::to_string(id));

		where.And(clusterClause);
	}

	where.And(WhereClause("r.id = ?")).bind(std::to_string(id()));

	oss << " " << where.get();

	if (!clusterIds.empty())
		oss << " GROUP BY t.id HAVING COUNT(*) = " << clusterIds.size();

	oss << " ORDER BY t.disc_number,t.track_number";

	Wt::Dbo::Query<Track::pointer> query = session()->query<Track::pointer>( oss.str() );

	for (const std::string& bindArg : where.getBindArgs())
	{
		query.bind(bindArg);
	}

	Wt::Dbo::collection< Wt::Dbo::ptr<Track> > res = query;

	return std::vector< Wt::Dbo::ptr<Track> > (res.begin(), res.end());
}

std::size_t
Release::getTracksCount() const
{
	return _tracks.size();
}

std::chrono::milliseconds
Release::getDuration() const
{
	assert(self());
	assert(self()->id() != Wt::Dbo::dbo_traits<Artist>::invalidId() );
	assert(session());

	using milli = std::chrono::duration<int, std::milli>;

	Wt::Dbo::Query<milli> query {session()->query<milli>("SELECT SUM(duration) FROM track t INNER JOIN release r ON t.release_id = r.id")
			.where("r.id = ?").bind(self()->id())};

	return query.resultValue();
}

std::vector<std::vector<Wt::Dbo::ptr<Cluster>>>
Release::getClusterGroups(std::vector<ClusterType::pointer> clusterTypes, std::size_t size) const
{
	assert(self());
	assert(self()->id() != Wt::Dbo::dbo_traits<Artist>::invalidId() );
	assert(session());

	WhereClause where;

	std::ostringstream oss;

	oss << "SELECT c from cluster c INNER JOIN track t ON c.id = t_c.cluster_id INNER JOIN track_cluster t_c ON t_c.track_id = t.id INNER JOIN cluster_type c_type ON c.cluster_type_id = c_type.id INNER JOIN release r ON t.release_id = r.id ";

	where.And(WhereClause("r.id = ?")).bind(std::to_string(self()->id()));
	{
		WhereClause clusterClause;
		for (auto clusterType : clusterTypes)
			clusterClause.Or(WhereClause("c_type.id = ?")).bind(std::to_string(clusterType.id()));
		where.And(clusterClause);
	}
	oss << " " << where.get();
	oss << " GROUP BY c.id ORDER BY COUNT(c.id) DESC";

	Wt::Dbo::Query<Cluster::pointer> query = session()->query<Cluster::pointer>( oss.str() );

	for (const std::string& bindArg : where.getBindArgs())
		query.bind(bindArg);

	Wt::Dbo::collection<Cluster::pointer> queryRes = query;

	std::map<IdType, std::vector<Cluster::pointer>> clusters;
	for (auto cluster : queryRes)
	{
		if (clusters[cluster->getType().id()].size() < size)
			clusters[cluster->getType().id()].push_back(cluster);
	}

	std::vector<std::vector<Cluster::pointer>> res;
	for (auto cluster_list : clusters)
		res.push_back(cluster_list.second);

	return res;
}

} // namespace Database<|MERGE_RESOLUTION|>--- conflicted
+++ resolved
@@ -185,8 +185,7 @@
 }
 
 std::vector<Release::pointer>
-<<<<<<< HEAD
-Release::getLastAdded(Session& session,
+Release::getLastWritten(Session& session,
 		std::optional<Wt::WDateTime> after,
 		const std::set<IdType>& clusterIds,
 		std::optional<Range> range,
@@ -199,7 +198,7 @@
 		query.where("t.file_added > ?").bind(after);
 
 	Wt::Dbo::collection<Release::pointer> collection = query
-		.orderBy("t.file_added DESC")
+		.orderBy("t.file_last_write DESC")
 		.groupBy("r.id")
 		.offset(range ? static_cast<int>(range->offset) : -1)
 		.limit(range ? static_cast<int>(range->limit) + 1: -1);
@@ -214,19 +213,6 @@
 		moreResults = false;
 
 	return res;
-=======
-Release::getLastWritten(Session& session, const Wt::WDateTime& after, std::optional<std::size_t> offset, std::optional<std::size_t> limit)
-{
-	session.checkSharedLocked();
-
-	Wt::Dbo::collection<Release::pointer> res = session.getDboSession().query<Release::pointer>("SELECT r from release r INNER JOIN track t ON r.id = t.release_id")
-		.where("t.file_last_write > ?").bind(after)
-		.groupBy("r.id")
-		.orderBy("t.file_last_write DESC")
-		.offset(offset ? static_cast<int>(*offset) : -1)
-		.limit(limit ? static_cast<int>(*limit) : -1);
->>>>>>> e69c4038
-
 }
 
 std::vector<Release::pointer>
